import math
from typing import Union, Tuple

import gym
import networkx as nx
import numpy as np

import reader

GymObs = Union[Tuple, dict, np.ndarray, int]


class NetworkSimulator(gym.Env):
    """ Class implementing the network simulator (RL environment) """

<<<<<<< HEAD
    def __init__(self,
                 psn_file: str,
                 nsprs_path: str,
                 nsprs_per_episode: int = None,
                 max_steps_per_episode: int = None,
                 reset_load_perc: Union[float, dict] = 0.):
        """ Constructor
        :param psn_file: GraphML file containing the definition of the PSN
        :param nsprs_path: either directory with the GraphML files defining the NSPRs or path to a single GraphML file
        :param nsprs_per_episode: max number of NSPRs to be evaluated in each episode. If None, there is no limit.
        :param max_steps_per_episode: max number of steps in each episode. If None, there is no limit.
        :param reset_load_perc: init percentage of load of the PSN's resources at each reset:
            if float, that value applies to all the resources for all nodes and links;
            if dict, it can specify the load for each type of resource.
=======
    def __init__(
            self,
            psn_file: str,
            nsprs_path: str,
            nsprs_per_episode: int = None,
            nsprs_max_duration: int = 100
    ):
        """ Constructor
        :param psn_file: GraphML file containing the definition of the PSN
        :param nsprs_path: either directory with the GraphML files defining the
            NSPRs or path to a single GraphML file
        :param nsprs_per_episode: max number of NSPRs to be evaluated
            in each episode. If None, there is no limit.
        :param nsprs_max_duration: (optional) max duration of the NSPRs.
>>>>>>> 5b86b4d8
        """
        super(NetworkSimulator, self).__init__()

        self._psn_file = psn_file
        self.psn = reader.read_psn(graphml_file=psn_file)  # physical substrate network
        self.nsprs_path = nsprs_path
        self.nsprs_per_episode = nsprs_per_episode
        self.nsprs_seen_in_cur_ep = 0
<<<<<<< HEAD
        self.max_steps_per_episode = max_steps_per_episode
        self.reset_load_perc = reset_load_perc
=======
        self.nsprs_max_duration = nsprs_max_duration
        self.done = False
>>>>>>> 5b86b4d8
        self.nsprs = None  # will be initialized in the reset method
        self.waiting_nsprs = []  # list of NSPRs that arrived already and are waiting to be evaluated
        self.cur_nspr = None  # used to keep track of the current NSPR being evaluated
        self.cur_nspr_unplaced_vnfs_ids = []  # used to keep track of the VNFs' IDs of the current NSPR that haven't been placed yet
        self.cur_vnf_id = None  # used to keep track of the current VNF being evaluated
        self._cur_vl_reqBW = 0  # auxiliary attribute needed in method 'self.compute_link_weight'
        self.time_step = 0  # keep track of current time step
        self.ep_number = 0  # keep track of current episode number
        self.tot_nsprs = 0  # keep track of the number of NSPRs seen so far
        self.accepted_nsprs = 0  # for the overall acceptance ratio

        # map (dict) between IDs of PSN's nodes and their respective index (see self._init_map_id_idx's docstring)
        nodes_ids = list(self.psn.nodes.keys())
        self._map_id_idx = {nodes_ids[idx]: idx for idx in range(len(nodes_ids))}

        # map (dict) between an index of a list (incrementing int) and the ID of a server
        servers_ids = [node_id for node_id, node in self.psn.nodes.items()
                       if node['NodeType'] == 'server']
        self._servers_map_idx_id = {idx: servers_ids[idx] for idx in range(len(servers_ids))}

        # partial rewards to be accumulated across the steps of evaluation of a single NSPR
        self._acceptance_rewards = []
        self._resource_consumption_rewards = []
        self._cur_resource_consumption_rewards = []
        self._load_balancing_rewards = []

        # reward values for specific outcomes
        self.rval_accepted_vnf = 100
        self.rval_rejected_vnf = -100

        # Action space and observation space (gym.Env required attributes)
        ONE_BILLION = 1000000000  # constant for readability
        n_nodes = len(self.psn.nodes)
        # action space = number of servers
        self.action_space = gym.spaces.Discrete(len(servers_ids))
        self.observation_space = gym.spaces.Dict({
            # PSN STATE
            'cpu_availabilities': gym.spaces.Box(low=0, high=math.inf, shape=(n_nodes,), dtype=np.float32),
            'ram_availabilities': gym.spaces.Box(low=0, high=math.inf, shape=(n_nodes,), dtype=np.float32),
            # for each physical node, sum of the BW of the physical links connected to it
            'bw_availabilities': gym.spaces.Box(low=0, high=math.inf, shape=(n_nodes,), dtype=np.float32),
            # for each physical node, number of VNFs of the current NSPR placed on it
            'placement_state': gym.spaces.Box(low=0, high=ONE_BILLION, shape=(n_nodes,), dtype=int),

            # NSPR STATE
            # note: apparently it's not possible to pass "math.inf" or "sys.maxsize" as a gym.spaces.Box's high value
            'cur_vnf_cpu_req': gym.spaces.Box(low=0, high=ONE_BILLION, shape=(1,), dtype=np.float32),
            'cur_vnf_ram_req': gym.spaces.Box(low=0, high=ONE_BILLION, shape=(1,), dtype=np.float32),
            # sum of the required BW of each VL connected to the current VNF
            'cur_vnf_bw_req': gym.spaces.Box(low=0, high=ONE_BILLION, shape=(1,), dtype=np.float32),
            'vnfs_still_to_place': gym.spaces.Box(low=0, high=ONE_BILLION, shape=(1,), dtype=int),
        })

    @property
    def cur_vnf(self):
        return self.cur_nspr.nodes[self.cur_vnf_id] if self.cur_nspr is not None else None

    def reset_partial_rewards(self):
        """ Resets the partial rewards (used in case a NSPR cannot be placed) """
        self._acceptance_rewards = []
        self._resource_consumption_rewards = []
        self._load_balancing_rewards = []

    @staticmethod
    def enough_avail_resources(physical_node: dict, vnf: dict) -> bool:
        """ Check that the physical node has enough resources to satisfy the VNF's requirements

        :param physical_node: physical node to check
        :param vnf: VNF to check
        :return: True if the physical node has enough resources to satisfy the VNF's requirements, False otherwise
        """
        if physical_node['availCPU'] < vnf['reqCPU'] or physical_node['availRAM'] < vnf['reqRAM']:
            return False
        return True

    def restore_avail_resources(self, nspr: nx.Graph):
        """ Method called in case a NSPR is not accepted, or it has reached
        its departure time.
        Restores the PSN resources occupied by that NSPR.

        :param nspr: the rejected NSPR
        """
        if nspr is not None:
            nspr.graph['departed'] = True
            for vnf_id, vnf in nspr.nodes.items():
                # restore nodes' resources availabilities
                if vnf['placed'] >= 0:
                    physical_node = self.psn.nodes[vnf['placed']]
                    physical_node['availCPU'] += vnf['reqCPU']
                    physical_node['availRAM'] += vnf['reqRAM']
            for _, vl in nspr.edges.items():
                # restore links' resources availabilities
                if vl['placed']:
                    # vl['placed'] is the list of the physical nodes traversed by the link
                    for i in range(len(vl['placed']) - 1):
                        physical_link = self.psn.edges[vl['placed'][i], vl['placed'][i + 1]]
                        physical_link['availBW'] += vl['reqBW']

    def pick_next_nspr(self):
        """ Pick the next NSPR to be evaluated and updates the attribute 'self.cur_nspr' """
        nspr_is_new = False
        if self.cur_nspr is None and self.waiting_nsprs:
            self.cur_nspr = self.waiting_nsprs.pop(0)
            self.cur_nspr_unplaced_vnfs_ids = list(self.cur_nspr.nodes.keys())
            self.cur_vnf_id = self.cur_nspr_unplaced_vnfs_ids.pop(0)
            nspr_is_new = True
        return nspr_is_new

    def check_for_departed_nsprs(self):
        """ Checks it some NSPRs have reached their departure time and in case
        it frees the PSN resources occupied by them. """
        all_arrival_times = list(self.nsprs.keys())
        all_arrival_times.sort()
        for arrival_time in all_arrival_times:
            if arrival_time >= self.time_step:
                break
            cur_nspr = self.nsprs[arrival_time]
            for nspr in cur_nspr:
                departed = nspr.graph.get('departed', False)
                if nspr.graph['DepartureTime'] <= self.time_step and not departed:
                    self.restore_avail_resources(nspr=nspr)
                    if nspr == self.cur_nspr:
                        # haven't finished placing this NSPR, but its departure time has come.
                        # remove NSPR, no reward, neither positive nor negative
                        # (not agent's fault, too many requests at the same time)
                        self.cur_nspr = None
                        self.reset_partial_rewards()

    def manage_unsuccessful_action(self) -> Tuple[GymObs, int]:
        """ Method to manage an unsuccessful action, executed when a VNF/VL cannot be placed onto the PSN.
        - Restore the PSN resources occupied by VNFs and VLs of the current NSPR
        - Reset the partial rewards
        - Set the reward as the one for an unsuccessful action
        - Pick the next NSPR to be evaluated (if exists)
        - get an observation from the environment

        :return: the reward for the unsuccessful action
        """
        self.restore_avail_resources(nspr=self.cur_nspr)
        self.reset_partial_rewards()
        self.cur_nspr = None
        self.pick_next_nspr()
        obs = self.get_observation()
        reward = self.rval_rejected_vnf
        return obs, reward

    def _normal_reward_as_hadrl(self, reward):
        """ Normalize the reward to be in [0, 10] (as they do in HA-DRL) """
        # since the global reward is given by the sum for each time step of the
        # current NSPR (i.e. for each VNF in the NSPR) of the product of the 3
        # partial rewards at time t,
        # the maximum possible reward for the given NSPR is given by:
        #   the number of VNF in the NSPR times
        #   the maximum acceptance reward value (i.e. every VNF is accepted) times
        #   the maximum resource consumption reward value (i.e. 1) times
        #   the maximum load balancing reward value (i.e. 1+1=2)
        max_reward = len(self.cur_nspr.nodes) * self.rval_accepted_vnf * 1 * 2
        return reward / max_reward * 10

    @staticmethod
    def get_cur_vnf_vls(vnf_id: int, nspr: nx.Graph) -> dict:
        """ Get all the virtual links connected to a specific VNF

        :param vnf_id: ID of a VNF whose VLs have to be returned
        :param nspr: the NSPR to which the VNF belongs
        :return: dict of the VLs connected to the specified VNF
        """
        vnf_links = {}
        for extremes, vl in nspr.edges.items():
            if vnf_id in extremes:
                vnf_links[extremes] = vl
        return vnf_links

    def compute_link_weight(self, source: int, target: int, link: dict):
        """ Compute the weight of an edge between two nodes.
        If the edge satisfies the bandwidth requirement, the weight is 1, else infinity.

        This method is passed to networkx's shortest_path function as a weight function, and it's subject to networkx's API.
        It must take exactly 3 arguments: the two endpoints of an edge and the dictionary of edge attributes for that edge.
        We need the required bandwidth to compute an edge's weight, so we save it into an attribute of the simulator (self._cur_vl_reqBW).

        :param source: source node in the PSN
        :param target: target node in the PSN
        :param link: dict of the link's (source - target) attributes
        :return: the weight of that link
        """
        return 1 if link['availBW'] >= self._cur_vl_reqBW else math.inf

    def _init_psn_load(self, cpu_load_perc: float, ram_load_perc: float,
                       bw_load_perc: float):
        """ Initialize the PSN's load with the specified values

        :param cpu_load_perc: the percentage of CPU load for each node
        :param ram_load_perc: the percentage of RAM load for each node
        :param bw_load_perc: the percentage of bandwidth load for each link
        """
        for _, node in self.psn.nodes.items():
            if node['NodeType'] == "server":
                node['availCPU'] = int(node['CPUcap'] * (1 - cpu_load_perc))
                node['availRAM'] = int(node['RAMcap'] * (1 - ram_load_perc))
        for _, link in self.psn.edges.items():
            link['availBW'] = int(link['BWcap'] * (1 - bw_load_perc))

    def get_observation(self) -> GymObs:
        """ Method used to get the observation of the environment.

        :return: an instance of an observation from the environment
        """
        # initialize lists
        cpu_availabilities = np.zeros(len(self.psn.nodes), dtype=np.float32)
        ram_availabilities = np.zeros(len(self.psn.nodes), dtype=np.float32)
        bw_availabilities = np.zeros(len(self.psn.nodes), dtype=np.float32)
        placement_state = np.zeros(len(self.psn.nodes), dtype=int)

        # TODO: this could probably be made more efficient
        # scan all nodes and save data in lists
        max_cpu = max_ram = max_bw = 0
        for node_id, node in self.psn.nodes.items():
            # get nodes' capacities (if routers, set these to 0)
            cpu_availabilities[self._map_id_idx[node_id]] = node.get('availCPU', 0)
            ram_availabilities[self._map_id_idx[node_id]] = node.get('availRAM', 0)
            tot_bw = 0
            for extremes, link in self.psn.edges.items():
                if node_id in extremes:
                    bw_availabilities[self._map_id_idx[node_id]] += link['availBW']
                    tot_bw += link['BWcap']
            # update the max CPU / RAM / BW capacities
            if node['NodeType'] == 'server':
                if node['CPUcap'] > max_cpu:
                    max_cpu = node['CPUcap']
                if node['RAMcap'] > max_ram:
                    max_ram = node['RAMcap']
                if tot_bw > max_bw:
                    max_bw = tot_bw

        # normalize the quantities
        cpu_availabilities = cpu_availabilities / max_cpu
        ram_availabilities = ram_availabilities / max_ram
        bw_availabilities = bw_availabilities / max_bw

        # state regarding the NSPR
        if self.cur_vnf is not None:
            cur_vnf_vls = self.get_cur_vnf_vls(vnf_id=self.cur_vnf_id, nspr=self.cur_nspr)
            nspr_state = {
                'cur_vnf_cpu_req': np.array([self.cur_vnf['reqCPU'] / max_cpu], dtype=float),
                'cur_vnf_ram_req': np.array([self.cur_vnf['reqRAM'] / max_ram], dtype=float),
                'cur_vnf_bw_req': np.array([sum(vl['reqBW'] / max_bw for vl in cur_vnf_vls.values())], dtype=float),
                'vnfs_still_to_place': np.array([len(self.cur_nspr_unplaced_vnfs_ids)], dtype=int)}
        else:
            nspr_state = {'cur_vnf_cpu_req': np.array([0], dtype=int),
                          'cur_vnf_ram_req': np.array([0], dtype=int),
                          'cur_vnf_bw_req': np.array([0], dtype=int),
                          'vnfs_still_to_place': np.array([0], dtype=int)}

        # instance of an observation from the environment
        obs = {
            'cpu_availabilities': cpu_availabilities,
            'ram_availabilities': ram_availabilities,
            'bw_availabilities': bw_availabilities,
            'placement_state': placement_state,
            **nspr_state
        }
        return obs

    def reset(self) -> GymObs:
        """ Method used to reset the environment

        :return: the starting/initial observation of the environment
        """
        self.done = False   # re-set 'done' attribute

        # if last NSPR has not been placed completely, remove it, this is a new episode
        self.cur_nspr = None

        # reset network status (simply re-read the PSN file)
        self.psn = reader.read_psn(graphml_file=self._psn_file)

        # initialize the PSN's load status
        if isinstance(self.reset_load_perc, float):
            cpu_load = ram_load = bw_load = self.reset_load_perc
        else:
            cpu_load = self.reset_load_perc.get('availCPU', 0)
            ram_load = self.reset_load_perc.get('availRAM', 0)
            bw_load = self.reset_load_perc.get('availBW', 0)
        self._init_psn_load(cpu_load, ram_load, bw_load)

        self.ep_number += 1
        self.nsprs_seen_in_cur_ep = 0

        # read the NSPRs to be evaluated
        # self.nsprs = reader.read_nsprs(nsprs_path=self.nsprs_path)
        self.nsprs = reader.sample_nsprs(nsprs_path=self.nsprs_path,
                                         n=self.nsprs_per_episode,
                                         min_arrival_time=self.time_step,
                                         max_duration=self.nsprs_max_duration)

        # reset partial rewards to be accumulated across the episodes' steps
        self.reset_partial_rewards()

        obs = self.get_observation()
        return obs

    def step(self, action: int) -> Tuple[GymObs, float, bool, dict]:
        """ Perform an action in the environment

        :param action: the action to be performed
            more in detail, it's the index in the list of server corresponding
            ot a certain server ID, the mapping between this index and the
            server ID is done in the self._servers_map_idx_id dictionary
        :return: next observation, reward, done (True if the episode is over), info
        """
        reward, info = 0, {}

        # this happens only when the agent is prevented from choosing nodes that don't have enough resources,
        # i.e., when the environment is wrapped with PreventInfeasibleActions
        # if action < 0:
        #     obs, reward = self.manage_unsuccessful_action()
        #     return obs, reward, done, info

        self.check_for_departed_nsprs()
        self.waiting_nsprs += self.nsprs.get(self.time_step, [])
        picked_new_nspr = self.pick_next_nspr()
        if picked_new_nspr and self.nsprs_per_episode is not None:
            self.tot_nsprs += 1
            self.nsprs_seen_in_cur_ep += 1
            if self.nsprs_seen_in_cur_ep >= self.nsprs_per_episode:
                self.done = True

        # place the VNF and update the resources availabilities of the physical node
        if self.cur_nspr is not None:
            physical_node_id = self._servers_map_idx_id[action]
            physical_node = self.psn.nodes[physical_node_id]

            if not self.enough_avail_resources(physical_node=physical_node, vnf=self.cur_vnf):
                # the VNF cannot be placed on the physical node
                obs, reward = self.manage_unsuccessful_action()
                return obs, reward, self.done, info

            # update the resources availabilities of the physical node
            self.cur_vnf['placed'] = physical_node_id
            physical_node['availCPU'] -= self.cur_vnf['reqCPU']
            physical_node['availRAM'] -= self.cur_vnf['reqRAM']
            # update acceptance reward and load balancing reward
            self._acceptance_rewards.append(self.rval_accepted_vnf)
            self._load_balancing_rewards.append(
                physical_node['availCPU'] / physical_node['CPUcap'] +
                physical_node['availRAM'] / physical_node['RAMcap']
            )

            # connect the placed VNF to the other VNFs it's supposed to be connected to
            cur_vnf_VLs = self.get_cur_vnf_vls(self.cur_vnf_id, self.cur_nspr)
            if not cur_vnf_VLs:
                # if the VNF is detached from all others, R.C. reward is 1,
                # so it's the neutral when aggregating the rewards into the global one
                self._resource_consumption_rewards.append(1)
            else:
                for (source_vnf, target_vnf), vl in cur_vnf_VLs.items():
                    # get the physical nodes where the source and target VNFs are placed
                    source_node = self.cur_nspr.nodes[source_vnf]['placed']
                    target_node = self.cur_nspr.nodes[target_vnf]['placed']

                    # if the VL isn't placed yet and both the source and target VNFs are placed, place the VL
                    if not vl['placed'] and source_node >= 0 and target_node >= 0:
                        self._cur_vl_reqBW = vl['reqBW']
                        psn_path = nx.shortest_path(G=self.psn,
                                                    source=source_node,
                                                    target=target_node,
                                                    weight=self.compute_link_weight,
                                                    method='dijkstra')

                        """ if NO path is available, 'nx.shortest_path' will
                        return an invalid path. Only after the whole VL has been
                        placed, it is possible to restore the resources
                        availabilities, so we use this variable to save that the
                        resources have been exceeded as soon as we find this to
                        happen, and only after the VL placement, if this var is
                        True, we restore the resources availabilities. """
                        exceeded_bw = False
                        # place VL onto the PSN
                        # and update the resources availabilities of physical links involved
                        for i in range(len(psn_path) - 1):
                            physical_link = self.psn.edges[psn_path[i], psn_path[i + 1]]
                            physical_link['availBW'] -= vl['reqBW']
                            if physical_link['availBW'] < 0:
                                exceeded_bw = True
                        vl['placed'] = psn_path

                        if exceeded_bw:
                            obs, reward = self.manage_unsuccessful_action()
                            return obs, reward, self.done, info

                        # update the resource consumption reward
                        path_length = len(psn_path) - 1
                        self._cur_resource_consumption_rewards.append(
                            1 / path_length if path_length > 0 else 1)

                # aggregate the resource consumption rewards into a single value for this action
                n_VLs_placed_now = len(self._cur_resource_consumption_rewards)
                if n_VLs_placed_now == 0:
                    self._resource_consumption_rewards.append(1)
                else:
                    self._resource_consumption_rewards.append(
                        sum(self._cur_resource_consumption_rewards) / n_VLs_placed_now)
                    self._cur_resource_consumption_rewards = []

            # save the ID of the next VNF
            if self.cur_nspr_unplaced_vnfs_ids:
                self.cur_vnf_id = self.cur_nspr_unplaced_vnfs_ids.pop(0)
                reward = 0  # global reward is non-zero only after the whole NSPR is placed
            else:
                # it means we finished the VNFs of the current NSPR
                # update global reward because the NSPR is fully placed
                reward = np.stack((self._acceptance_rewards,
                                   self._resource_consumption_rewards,
                                   self._load_balancing_rewards)).prod(axis=0).sum()
                # normalize the reward to be in [0, 10] (as they do in HA-DRL)
                reward = self._normal_reward_as_hadrl(reward)
                self.reset_partial_rewards()
                self.cur_nspr = None    # marked as None so a new one can be picked
                # update the acceptance ratio
                self.accepted_nsprs += 1

        # new observation
        obs = self.get_observation()

        # increase time step
        self.time_step += 1

        # if self.max_steps_per_episode is not None and \
        #         self.time_step % self.max_steps_per_episode == 0:
        #     self.done = True

        return obs, reward, self.done, info

    def render(self, mode="human"):
        raise NotImplementedError<|MERGE_RESOLUTION|>--- conflicted
+++ resolved
@@ -13,37 +13,23 @@
 class NetworkSimulator(gym.Env):
     """ Class implementing the network simulator (RL environment) """
 
-<<<<<<< HEAD
-    def __init__(self,
-                 psn_file: str,
-                 nsprs_path: str,
-                 nsprs_per_episode: int = None,
-                 max_steps_per_episode: int = None,
-                 reset_load_perc: Union[float, dict] = 0.):
-        """ Constructor
-        :param psn_file: GraphML file containing the definition of the PSN
-        :param nsprs_path: either directory with the GraphML files defining the NSPRs or path to a single GraphML file
-        :param nsprs_per_episode: max number of NSPRs to be evaluated in each episode. If None, there is no limit.
-        :param max_steps_per_episode: max number of steps in each episode. If None, there is no limit.
-        :param reset_load_perc: init percentage of load of the PSN's resources at each reset:
-            if float, that value applies to all the resources for all nodes and links;
-            if dict, it can specify the load for each type of resource.
-=======
     def __init__(
             self,
             psn_file: str,
             nsprs_path: str,
             nsprs_per_episode: int = None,
-            nsprs_max_duration: int = 100
+            nsprs_max_duration: int = 100,
+            reset_load_perc: Union[float, dict] = 0.
+
     ):
         """ Constructor
         :param psn_file: GraphML file containing the definition of the PSN
-        :param nsprs_path: either directory with the GraphML files defining the
-            NSPRs or path to a single GraphML file
-        :param nsprs_per_episode: max number of NSPRs to be evaluated
-            in each episode. If None, there is no limit.
+        :param nsprs_path: either directory with the GraphML files defining the NSPRs or path to a single GraphML file
+        :param nsprs_per_episode: max number of NSPRs to be evaluated in each episode. If None, there is no limit.
         :param nsprs_max_duration: (optional) max duration of the NSPRs.
->>>>>>> 5b86b4d8
+        :param reset_load_perc: init percentage of load of the PSN's resources at each reset:
+            if float, that value applies to all the resources for all nodes and links;
+            if dict, it can specify the load for each type of resource.
         """
         super(NetworkSimulator, self).__init__()
 
@@ -52,13 +38,9 @@
         self.nsprs_path = nsprs_path
         self.nsprs_per_episode = nsprs_per_episode
         self.nsprs_seen_in_cur_ep = 0
-<<<<<<< HEAD
-        self.max_steps_per_episode = max_steps_per_episode
         self.reset_load_perc = reset_load_perc
-=======
         self.nsprs_max_duration = nsprs_max_duration
         self.done = False
->>>>>>> 5b86b4d8
         self.nsprs = None  # will be initialized in the reset method
         self.waiting_nsprs = []  # list of NSPRs that arrived already and are waiting to be evaluated
         self.cur_nspr = None  # used to keep track of the current NSPR being evaluated
@@ -487,10 +469,6 @@
         # increase time step
         self.time_step += 1
 
-        # if self.max_steps_per_episode is not None and \
-        #         self.time_step % self.max_steps_per_episode == 0:
-        #     self.done = True
-
         return obs, reward, self.done, info
 
     def render(self, mode="human"):
