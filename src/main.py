import stable_baselines3 as sb3
import torch
from gym.wrappers import TimeLimit
from stable_baselines3 import A2C
from stable_baselines3.common.callbacks import EvalCallback
from stable_baselines3.common.env_util import make_vec_env
from stable_baselines3.common.sb2_compat.rmsprop_tf_like import RMSpropTFLike
from torch import nn

from callbacks import AcceptanceRatioCallback
from environments.network_simulator import NetworkSimulator
from policies.hadrl_policy import HADRLPolicy
from policies.features_extractors import HADRLFeaturesExtractor

if __name__ == '__main__':
    env = NetworkSimulator(
        psn_file='../PSNs/servers_box_with_central_router.graphml',
        nsprs_path='../NSPRs/',
        nsprs_per_episode=5,
<<<<<<< HEAD
        max_steps_per_episode=100,
        reset_load_perc=0.5
    )
=======
        nsprs_max_duration=100, )
>>>>>>> 5b86b4d8

    vec_env = make_vec_env(
        env_id=TimeLimit,
        n_envs=5,
        env_kwargs=dict(
            env=NetworkSimulator(
                psn_file='../PSNs/servers_box_with_central_router.graphml',
                nsprs_path='../NSPRs/',
                nsprs_per_episode=5,
                nsprs_max_duration=100),
            max_episode_steps=3,
        )
    )

    n_nodes = len(env.psn.nodes)

    model = A2C(policy=HADRLPolicy, env=vec_env, verbose=2, device='auto',
                learning_rate=0.001,
                n_steps=5,  # ogni quanti step fare un update
                gamma=0.99,
                ent_coef=0.01,
                tensorboard_log="../tb_logs/",
                policy_kwargs=dict(
                    psn=env.psn,
                    features_extractor_class=HADRLFeaturesExtractor,
                    features_extractor_kwargs=dict(
                        psn=env.psn,
                        activation_fn=nn.functional.relu
                    )
                ))

    print(model.policy)

    eval_env = NetworkSimulator(
        psn_file='../PSNs/servers_box_with_central_router.graphml',
        nsprs_path='../NSPRs/',
<<<<<<< HEAD
        nsprs_per_episode=5,
        max_steps_per_episode=100,
        reset_load_perc=0.5
    )
=======
        nsprs_per_episode=8,
        nsprs_max_duration=100, )
    eval_env = TimeLimit(eval_env, max_episode_steps=3)
>>>>>>> 5b86b4d8
    eval_env = sb3.common.env_util.Monitor(eval_env)
    eval_env = make_vec_env(lambda: eval_env, n_envs=5)

    model.learn(total_timesteps=100000,
                log_interval=100,
                callback=[
                    AcceptanceRatioCallback(name="Acceptance ratio", verbose=2),
                    EvalCallback(eval_env=eval_env, n_eval_episodes=4, warn=True,
                                 eval_freq=1000, deterministic=True, verbose=2,
                                 callback_after_eval=AcceptanceRatioCallback(
                                     name="Eval acceptance ratio",
                                     verbose=2
                                 ))
                ],)

    # obs = env.reset()
    # while True:
    #     action, _states = model.predict(obs)
    #     print(action)
    #     obs, rewards, done, info = env.step(action)
    #     if done:
    #         env.reset()
    # env.render()<|MERGE_RESOLUTION|>--- conflicted
+++ resolved
@@ -17,13 +17,9 @@
         psn_file='../PSNs/servers_box_with_central_router.graphml',
         nsprs_path='../NSPRs/',
         nsprs_per_episode=5,
-<<<<<<< HEAD
-        max_steps_per_episode=100,
+        nsprs_max_duration=100,
         reset_load_perc=0.5
     )
-=======
-        nsprs_max_duration=100, )
->>>>>>> 5b86b4d8
 
     vec_env = make_vec_env(
         env_id=TimeLimit,
@@ -60,16 +56,11 @@
     eval_env = NetworkSimulator(
         psn_file='../PSNs/servers_box_with_central_router.graphml',
         nsprs_path='../NSPRs/',
-<<<<<<< HEAD
-        nsprs_per_episode=5,
-        max_steps_per_episode=100,
+        nsprs_per_episode=8,
+        nsprs_max_duration=100,
         reset_load_perc=0.5
     )
-=======
-        nsprs_per_episode=8,
-        nsprs_max_duration=100, )
     eval_env = TimeLimit(eval_env, max_episode_steps=3)
->>>>>>> 5b86b4d8
     eval_env = sb3.common.env_util.Monitor(eval_env)
     eval_env = make_vec_env(lambda: eval_env, n_envs=5)
 
